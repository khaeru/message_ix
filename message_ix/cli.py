import argparse
import os
from pathlib import Path
import shutil
import tempfile
import zipfile

import click
<<<<<<< HEAD
from ixmp import config
from ixmp.cli import main
from ixmp.utils import logger
import message_ix
=======
>>>>>>> f3d4d157
from six.moves.urllib.request import urlretrieve


main.__doc__ == \
    """MESSAGEix command-line interface."""


def recursive_copy(src, dst, overwrite=False, skip_ext=[]):
    """Copy src to dst recursively"""
    for root, dirs, files in os.walk(src):
        for f in [f for f in files if os.path.splitext(f)[1] not in skip_ext]:
            rel_path = root.replace(src, '').lstrip(os.sep)
            dst_path = os.path.join(dst, rel_path)

            if not os.path.isdir(dst_path):
                os.makedirs(dst_path)

            fromf = os.path.join(root, f)
            tof = os.path.join(dst_path, f)
            exists = os.path.exists(tof)
            if exists and not overwrite:
                logger().info('{} exists, will not overwrite'.format(tof))
            else:
                logger().info('Writing to {} (overwrite is {})'.format(
                    tof, 'ON' if overwrite else 'OFF'))
                shutil.copyfile(fromf, tof)


@main.command('copy-model')
@click.option('--set-default', is_flag=True,
              help='Set the copy to be the default used when running MESSAGE.')
@click.option('--overwrite', is_flag=True,
              help='Overwrite existing files.')
@click.argument('path', type=click.Path(file_okay=False))
def copy_model(path, overwrite, set_default):
    """Copy the MESSAGE GAMS files to a new PATH.

    To use an existing set of GAMS files, use instead:

    message-ix config set "message model dir" PATH
    """
    path = Path(path).resolve()

    if not path.exists():
        print('Creating model directory: {}'.format(path))
        path.mkdir()
        recursive_copy(Path(__file__).parent / 'model', path,
                       overwrite=overwrite, skip_ext=['gdx'])

    if set_default:
        config.set('message model dir', path)
        config.save()


def tempdir_name():
    return os.path.join(tempfile._get_default_tempdir(),
                        next(tempfile._get_candidate_names()))


def do_dl(tag=None, branch=None, repo_path=None, local_path='.'):
    if tag is not None and branch is not None:
        raise ValueError('Can only provide one of `tag` and `branch`')
    if tag is None and branch is None:
        tag = '{}'.format(message_ix.__version__)

    zipname = '{}.zip'.format(branch or 'v' + tag)
    url = 'https://github.com/iiasa/message_ix/archive/{}'.format(zipname)

    tmp = tempdir_name()
    os.makedirs(tmp)
    try:
        logger().info('Retrieving {}'.format(url))
        dst = os.path.join(tmp, zipname)
        urlretrieve(url, dst)

        archive = zipfile.ZipFile(dst)
        logger().info('Unzipping {} to {}'.format(dst, tmp))
        archive.extractall(tmp)

        if not os.path.exists(local_path):
            os.makedirs(local_path)

        cpfrom = '{}/message_ix-{}/{}'.format(tmp, branch or tag, repo_path)
        cpto = '{}/{}'.format(local_path, repo_path)
        logger().info('Copying {} to {}'.format(cpfrom, cpto))
        recursive_copy(cpfrom, cpto, overwrite=True)

        shutil.rmtree(tmp)

    except Exception as e:
        logger().info("Could not delete {} because {}".format(tmp, e))


def dl():
    parser = argparse.ArgumentParser()
    repo_path = 'Path to files to download from repository (e.g., tutorial).'
    parser.add_argument('--repo_path', help=repo_path, default='tutorial')
    local_path = 'Path on place files on local machine.'
    parser.add_argument('--local_path', help=local_path, default='.')
    tag = 'Repository tag to download from (e.g., 1.0.0).'
    parser.add_argument('--tag', help=tag, default=None)
    branch = 'Repository branch to download from (e.g., master).'
    parser.add_argument('--branch', help=branch, default=None)
    args = parser.parse_args()
    do_dl(tag=args.tag, branch=args.branch, repo_path=args.repo_path,
          local_path=args.local_path)


@click.group()
def main():
    """MESSAGEix tools.

    To view/run the 'nightly' commands, you need the testing dependencies.
    Run `pip install [--editable] .[tests]`.
    """


try:
    import message_ix.testing.nightly
except ImportError:
    pass
else:
    main.add_command(message_ix.testing.nightly.cli)<|MERGE_RESOLUTION|>--- conflicted
+++ resolved
@@ -6,18 +6,21 @@
 import zipfile
 
 import click
-<<<<<<< HEAD
 from ixmp import config
 from ixmp.cli import main
 from ixmp.utils import logger
 import message_ix
-=======
->>>>>>> f3d4d157
 from six.moves.urllib.request import urlretrieve
 
 
-main.__doc__ == \
-    """MESSAGEix command-line interface."""
+# Override the docstring of the ixmp CLI so that it masquerades as the
+# message_ix CLI
+main.help == \
+    """MESSAGEix command-line interface
+
+    To view/run the 'nightly' commands, you need the testing dependencies.
+    Run `pip install [--editable] .[tests]`.
+    """
 
 
 def recursive_copy(src, dst, overwrite=False, skip_ext=[]):
@@ -121,18 +124,10 @@
           local_path=args.local_path)
 
 
-@click.group()
-def main():
-    """MESSAGEix tools.
-
-    To view/run the 'nightly' commands, you need the testing dependencies.
-    Run `pip install [--editable] .[tests]`.
-    """
-
-
 try:
     import message_ix.testing.nightly
 except ImportError:
+    # Dependencies of testing.nightly are missing; don't show the command
     pass
 else:
     main.add_command(message_ix.testing.nightly.cli)