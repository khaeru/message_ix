--- conflicted
+++ resolved
@@ -1436,11 +1436,7 @@
    "name": "python",
    "nbconvert_exporter": "python",
    "pygments_lexer": "ipython3",
-<<<<<<< HEAD
-   "version": "3.7.3"
-=======
    "version": "3.7.4"
->>>>>>> 357fb37b
   }
  },
  "nbformat": 4,
